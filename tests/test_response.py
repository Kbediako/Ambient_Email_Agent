#!/usr/bin/env python

import os
from typing import Any, Dict, List, Optional, Tuple

import pytest
from dotenv import find_dotenv, load_dotenv
from langgraph.types import Command
from langgraph.store.memory import InMemoryStore

from email_assistant.utils import extract_tool_calls, format_messages_string
from email_assistant.tracing import invoke_with_root_run, summarize_email_for_grid
from tests.trace_utils import configure_tracing_project, configure_judge_project
from tests.agent_test_utils import (
    compile_agent,
    get_last_tool_args,
    is_eval_mode,
    load_dataset,
)
from email_assistant.eval.judges import (
    JudgeUnavailableError,
    build_tool_call_context,
    run_correctness_judge,
    serialise_messages,
)
import warnings
import json

load_dotenv(find_dotenv(), override=True)

configure_tracing_project("email-assistant-test-response")
configure_judge_project("email-assistant-judge-test-response")

EVAL_MODE_ENABLED = is_eval_mode()
HAS_GOOGLE_KEY = bool(os.getenv("GOOGLE_API_KEY"))
if not (EVAL_MODE_ENABLED or HAS_GOOGLE_KEY):
    pytest.skip(
        "Live model testing requires GOOGLE_API_KEY; set EMAIL_ASSISTANT_EVAL_MODE=1 for offline runs.",
        allow_module_level=True,
    )

from email_assistant.tools.gmail import gmail_tools  # noqa: E402  (import after env handling)

# Route Gmail interactions through the session's gmail_service fixture
@pytest.fixture(autouse=True)
def _route_gmail_through_fixture(gmail_service, monkeypatch):
    monkeypatch.setattr(gmail_tools, "mark_as_read", gmail_service.mark_as_read, raising=True)

from langsmith import testing as t


# Removed: local LLM-as-Judge setup. Use LangStudio/LangSmith UI judge for qualitative evaluation.

# Global variable for module name (used by setup helper)
AGENT_MODULE = None


@pytest.fixture(autouse=True, scope="function")
def set_agent_module(agent_module_name):
    """Set the global AGENT_MODULE for each test function.
    Using scope="function" ensures we get a fresh import for each test."""
    global AGENT_MODULE
    AGENT_MODULE = agent_module_name
    print(f"Using agent module: {AGENT_MODULE}")

    return AGENT_MODULE


def setup_assistant() -> Tuple[Any, Dict[str, Any], InMemoryStore]:
    """
    Setup the email assistant and create thread configuration.
    Returns the assistant, thread config, and store.
    """
    email_assistant, thread_config, store, _ = compile_agent(AGENT_MODULE)
    return email_assistant, thread_config, store


def _safe_log_inputs(payload: Dict[str, Any], run_id: Optional[str]) -> None:
    try:
        if run_id:
            t.log_inputs(payload, run_id=run_id)
        else:
            t.log_inputs(payload)
    except TypeError:
        if run_id:
            try:
                t.log_inputs(payload)
            except Exception:
                pass
    except Exception:
        pass


def _safe_log_outputs(payload: Dict[str, Any], run_id: Optional[str]) -> None:
    try:
        if run_id:
            t.log_outputs(payload, run_id=run_id)
        else:
            t.log_outputs(payload)
    except TypeError:
        if run_id:
            try:
                t.log_outputs(payload)
            except Exception:
                pass
    except Exception:
        pass


def extract_values(state: Any) -> Dict[str, Any]:
    """Extract values from state object regardless of type."""
    if hasattr(state, "values"):
        return state.values
    else:
        return state


# Helper previously used by judge evaluation removed.


# Key phrase groups the drafted email should address per dataset case.
# Each inner list represents interchangeable keywords; at least one keyword
# from every group must appear in the email body when running against the live
# model. The words are deliberately narrow so we can catch regressions without
# relying on an LLM judge locally.
RESPONSE_KEYWORD_GROUPS: Dict[str, List[List[str]]] = {
    "email_input_1": [["/auth/refresh"], ["/auth/validate"]],
    "email_input_4": [["tax", "planning"], ["45-minute", "45 minute"], ["tuesday", "thursday"]],
    "email_input_6": [["techconf"], ["ai/ml", "ai", "ml"], ["group discount", "discount"]],
    "email_input_7": [["review", "reviewing"], ["technical"], ["friday", "deadline"]],
    "email_input_8": [["reserve", "register"], ["daughter"], ["swimming", "class", "intermediate"]],
    "email_input_10": [["90-minute", "90 minute"], ["monday", "wednesday"], ["10 am", "3 pm"]],
    "email_input_13": [["reminder"], ["schedule", "appointment", "call"]],
    "email_input_15": [["scheduled", "schedule"], ["60-minute", "60 minute"], ["slides", "collaborate"]],
}


def assert_response_matches_criteria(email_name: str, response_text: str) -> None:
    """Ensure the drafted email covers the dataset's core requirements."""

    groups = RESPONSE_KEYWORD_GROUPS.get(email_name)
    if not groups:
        return

    text = (response_text or "").lower()
    missing_groups: List[List[str]] = []
    for group in groups:
        if not any(keyword in text for keyword in group):
            missing_groups.append(group)

    assert not missing_groups, (
        f"Draft for {email_name} is missing required phrases: {missing_groups}."
    )


def _build_raw_output_payload(values: Dict[str, Any]) -> str:
    try:
        payload = {
            "assistant_reply": values.get("assistant_reply"),
            "tool_trace": values.get("tool_trace"),
            "email_markdown": values.get("email_markdown"),
            "messages": serialise_messages(values.get("messages", [])),
        }
        return json.dumps(payload, ensure_ascii=False)
    except Exception:
        return ""


def maybe_invoke_llm_judge(
    email_name: str, values: Dict[str, Any], parent_run_id: Optional[str]
) -> None:
    if not ENABLE_LLM_JUDGE:
        return
    if not HAS_GOOGLE_KEY:
        warnings.warn("Skipping LLM judge: GOOGLE_API_KEY not configured.")
        return

    email_markdown = values.get("email_markdown", "")
    assistant_reply = values.get("assistant_reply", "")
    tool_trace = values.get("tool_trace") or format_messages_string(values.get("messages", []))
    tool_calls_summary, tool_calls_json = build_tool_call_context(values.get("messages", []))
    raw_output = _build_raw_output_payload(values)

    try:
        verdict = run_correctness_judge(
            email_markdown=email_markdown,
            assistant_reply=assistant_reply,
            tool_trace=tool_trace,
            tool_calls_summary=tool_calls_summary,
            tool_calls_json=tool_calls_json,
            raw_output_optional=raw_output,
            parent_run_id=parent_run_id,
        )
    except JudgeUnavailableError as exc:
        warnings.warn(f"LLM judge unavailable: {exc}")
        return

    try:
        _safe_log_outputs(
            {
                "judge": verdict.model_dump(),
                "judge_summary": verdict.short_summary(),
            },
            parent_run_id,
        )
    except Exception:
        pass

    if verdict.verdict == "fail":
        message = (
            f"LLM judge flagged {email_name}: {verdict.short_summary()} | notes={verdict.notes}"
        )
        if STRICT_LLM_JUDGE:
            pytest.fail(message)
        else:
            warnings.warn(message)


# Heuristic/structured judge removed from local tests.


def run_initial_stream(email_assistant: Any, email_input: Dict, thread_config: Dict) -> List[Dict]:
    """
    Collect initial non-custom stream chunks produced by the assistant for a single email input.
    
    Parameters:
        email_input (dict): The input email payload passed to the assistant's stream.
        thread_config (dict): Configuration used for the streaming call (thread-level settings).
    
    Returns:
        List[dict]: Collected stream chunk dictionaries from modes other than `"custom"`.
    """
    messages = []
    for mode, chunk in email_assistant.stream(
        {"email_input": email_input},
        config=thread_config,
        stream_mode=["updates", "messages", "custom"],
        durability="sync",
    ):
        if mode == "custom":
            continue
        messages.append(chunk)
    return messages


def run_stream_with_command(email_assistant: Any, command: Command, thread_config: Dict) -> List[Dict]:
    """
    Stream the assistant with a command and collect non-custom message chunks.
    
    Iterates the assistant's stream using the provided command and thread configuration, skipping chunks emitted with mode "custom".
    
    Parameters:
        command (Command): The command to send to the assistant.
        thread_config (Dict): Configuration for the streaming thread passed to the assistant.
    
    Returns:
        List[Dict]: Collected message chunks from the stream in order, excluding "custom" chunks.
    """
    messages = []
    for mode, chunk in email_assistant.stream(
        command,
        config=thread_config,
        stream_mode=["updates", "messages", "custom"],
        durability="sync",
    ):
        if mode == "custom":
            continue
        messages.append(chunk)
    return messages


def is_module_compatible(required_modules: List[str]) -> bool:
    """Check if current module is compatible with test.

    Returns:
        bool: True if module is compatible, False otherwise
    """
    return AGENT_MODULE in required_modules


def create_response_test_cases(dataset: Tuple[List, List, List, List, List]):
    """Create test cases for parametrized criteria evaluation with LangSmith.
    Only includes emails that require a response (triage_output == "respond").
    These are more relevant / interesting for testing tool calling / response quality.
    """

    (
        email_inputs,
        email_names,
        response_criteria_list,
        triage_outputs_list,
        expected_tool_calls,
    ) = dataset

    test_cases = []
    for email_input, email_name, criteria, triage_output, expected_calls in zip(
        email_inputs, email_names, response_criteria_list, triage_outputs_list, expected_tool_calls
    ):
        if triage_output == "respond":
            test_cases.append((email_input, email_name, criteria, expected_calls))

    print(f"Created {len(test_cases)} test cases for emails requiring responses")
    return test_cases


def pytest_generate_tests(metafunc):
    """Parametrize tests dynamically based on the selected agent module."""

    required = {"email_input", "email_name", "criteria", "expected_calls"}
    if required.issubset(set(metafunc.fixturenames)):
        agent_module_name = metafunc.config.getoption("--agent-module")
        dataset = load_dataset(agent_module_name)
        test_cases = create_response_test_cases(dataset)
        metafunc.parametrize(
            "email_input,email_name,criteria,expected_calls",
            test_cases,
        )


# Reference output key
def test_email_dataset_tool_calls(email_input, email_name, criteria, expected_calls, gmail_service):
    """Test if email processing contains expected tool calls."""
    print(f"Processing {email_name}...")

    # Set up the assistant
    email_assistant, thread_config, _ = setup_assistant()
    run_id = thread_config.get("run_id")

    # Log minimal inputs for LangSmith (safe noop if plugin disabled)
    _safe_log_inputs(
        {"module": AGENT_MODULE, "test": "test_email_dataset_tool_calls"},
        run_id,
    )

    # Run the agent
    if AGENT_MODULE in ["email_assistant", "email_assistant_hitl_memory_gmail"]:
        # Workflow agent takes email_input directly
        payload = {"email_input": email_input}
        summary = summarize_email_for_grid(email_input)

        def _invoke_agent():
<<<<<<< HEAD
=======
            """
            Invoke the email assistant with the prepared payload and thread configuration.
            
            Returns:
                The assistant's invocation result object.
            """
>>>>>>> 06213ea6
            return email_assistant.invoke(
                payload,
                config=thread_config,
                durability="sync",
            )

        invoke_with_root_run(
            _invoke_agent,
            root_name=f"agent:{AGENT_MODULE}",
            input_summary=summary,
        )
    else:
        raise ValueError(f"Unsupported agent module: {AGENT_MODULE}. Only 'email_assistant' is supported in automated testing.")

    # Get the final state
    state = email_assistant.get_state(thread_config)
    values = extract_values(state)

    # Extract tool calls from messages
    extracted_tool_calls = extract_tool_calls(values["messages"])

    # Check if all expected tool calls are in the extracted ones
    missing_calls = [call for call in expected_calls if call.lower() not in extracted_tool_calls]
    # Extra calls are allowed (we only fail if expected calls are missing)
    extra_calls = [call for call in extracted_tool_calls if call.lower() not in [c.lower() for c in expected_calls]]

    if not EVAL_MODE_ENABLED:
        expected_lower = [call.lower() for call in expected_calls]
        if expected_lower:
            seq_index = 0
            for name in extracted_tool_calls:
                if name == expected_lower[seq_index]:
                    seq_index += 1
                    if seq_index == len(expected_lower):
                        break
            assert (
                seq_index == len(expected_lower)
            ), f"Tool call order mismatch for {email_name}: expected {expected_lower}, saw {extracted_tool_calls}"

        if any(call in (expected_lower or []) for call in ("send_email_tool", "write_email")):
            args = get_last_tool_args(values["messages"], "send_email_tool")
            if args is None:
                args = get_last_tool_args(values["messages"], "write_email")
            response_text = ""
            if args:
                response_text = args.get("response_text") or args.get("content") or ""
            assert response_text, f"Expected a drafted email body for {email_name} but none was found."
            assert_response_matches_criteria(email_name, response_text)

    # Log
    all_messages_str = format_messages_string(values["messages"])
    _safe_log_outputs(
        {
            "extracted_tool_calls": extracted_tool_calls,
            "missing_calls": missing_calls,
            "extra_calls": extra_calls,
            "response": all_messages_str,
        },
        run_id,
    )

    # Pass feedback key
    assert len(missing_calls) == 0

    if ENABLE_LLM_JUDGE and AGENT_MODULE == "email_assistant_hitl_memory_gmail":
        maybe_invoke_llm_judge(email_name, values, run_id)


# Reference output key
# Each test case is (email_input, email_name, criteria, expected_calls)
# Qualitative judge-based test removed. Use the LangStudio UI judge instead.
ENABLE_LLM_JUDGE = os.getenv("EMAIL_ASSISTANT_LLM_JUDGE", "").lower() in ("1", "true", "yes")
STRICT_LLM_JUDGE = os.getenv("EMAIL_ASSISTANT_JUDGE_STRICT", "").lower() in ("1", "true", "yes")<|MERGE_RESOLUTION|>--- conflicted
+++ resolved
@@ -339,15 +339,12 @@
         summary = summarize_email_for_grid(email_input)
 
         def _invoke_agent():
-<<<<<<< HEAD
-=======
             """
             Invoke the email assistant with the prepared payload and thread configuration.
             
             Returns:
                 The assistant's invocation result object.
             """
->>>>>>> 06213ea6
             return email_assistant.invoke(
                 payload,
                 config=thread_config,
