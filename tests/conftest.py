--- conflicted
+++ resolved
@@ -1,5 +1,5 @@
-#!/usr/bin/env python
-
+#!/usr/bin/env python
+
 import os
 import sys
 from pathlib import Path
@@ -27,15 +27,11 @@
 
 @pytest.fixture(autouse=True)
 def isolate_sqlite_files(tmp_path_factory, monkeypatch):
-<<<<<<< HEAD
-    """Point checkpoint/store to per-test temp files to avoid lock contention."""
-=======
     """
     Ensure each test uses isolated SQLite files for checkpoints and store to prevent lock contention.
     
     Creates a temporary directory for the test and, if the corresponding environment variables are not already set, sets EMAIL_ASSISTANT_CHECKPOINT_PATH and EMAIL_ASSISTANT_STORE_PATH to per-test SQLite file paths within that directory.
     """
->>>>>>> 06213ea6
 
     run_dir = tmp_path_factory.mktemp("sqlite-run")
     checkpoint_path = run_dir / "checkpoints.sqlite"
@@ -45,203 +41,203 @@
         monkeypatch.setenv("EMAIL_ASSISTANT_CHECKPOINT_PATH", str(checkpoint_path))
     if not os.getenv("EMAIL_ASSISTANT_STORE_PATH"):
         monkeypatch.setenv("EMAIL_ASSISTANT_STORE_PATH", str(store_path))
-
-
-def pytest_addoption(parser):
+
+
+def pytest_addoption(parser):
     """
     Register the `--agent-module` pytest CLI option to select which email assistant module to test.
     
     The option accepts a module name string and defaults to "email_assistant_hitl_memory_gmail".
-    """
+    """
     parser.addoption(
         "--agent-module",
         action="store",
         default="email_assistant_hitl_memory_gmail",
         help="Specify which email assistant module to test",
     )
-
-
-@pytest.fixture(scope="session")
-def agent_module_name(request):
-    """Return the agent module name from command line."""
-    return request.config.getoption("--agent-module")
-
-
-# ---------------- Gmail service fixture ---------------- #
-class FakeGmailClient:
-    """In-memory fake Gmail client for tests without real API access."""
-
-    def __init__(self):
-        self.created_message_ids: List[str] = []
-        self.created_thread_ids: List[str] = []
-        self.actions: List[object] = []
-
-    def fetch_inbox(self, query: Optional[str] = None):
-        return []
-
-    def mark_as_read(self, message_id: str, gmail_token: Optional[str] = None, gmail_secret: Optional[str] = None):
-        self.actions.append(("mark_as_read", message_id))
-        return None
-
-    def mark_as_spam(self, message_id: str, gmail_token: Optional[str] = None, gmail_secret: Optional[str] = None) -> str:
-        self.actions.append(("mark_as_spam", message_id))
-        return f"Moved message {message_id} to Spam."
-
-    def send_email(
-        self,
-        email_id: str,
-        response_text: str,
-        email_address: str,
-        addn_receipients: Optional[List[str]] = None,
-    ) -> bool:
-        new_id = f"fake-msg-{len(self.created_message_ids) + 1}"
-        thread_id = (
-            f"fake-thread-{len(self.created_thread_ids) + 1}"
-            if not email_id or email_id == "NEW_EMAIL"
-            else f"fake-thread-{email_id}"
-        )
-        self.created_message_ids.append(new_id)
-        if thread_id not in self.created_thread_ids:
-            self.created_thread_ids.append(thread_id)
-        self.actions.append(("send_email", email_id, new_id))
-        return True
-
-    def teardown(self):
-        # Nothing to clean up for fake client
-        return None
-
-
-class RealGmailClient:
-    """Thin wrapper around the Gmail API with bookkeeping and teardown."""
-
-    def __init__(self):
-        from googleapiclient.discovery import build
-        from email_assistant.tools.gmail.gmail_tools import get_credentials
-
-        creds = get_credentials(os.getenv("GMAIL_TOKEN"), os.getenv("GMAIL_SECRET"))
-        if creds is None:
-            raise RuntimeError("Gmail credentials not available. Set GMAIL_TOKEN or create .secrets/token.json")
-        self._service = build("gmail", "v1", credentials=creds)
-        self.created_message_ids: List[str] = []
-        self.created_thread_ids: List[str] = []
-
-    # Minimal inbox fetch for completeness
-    def fetch_inbox(self, query: Optional[str] = None):
-        result = self._service.users().messages().list(userId="me", q=query or "").execute()
-        return result.get("messages", [])
-
-    def mark_as_read(self, message_id: str, gmail_token: Optional[str] = None, gmail_secret: Optional[str] = None):
-        self._service.users().messages().modify(
-            userId="me", id=message_id, body={"removeLabelIds": ["UNREAD"]}
-        ).execute()
-
-    def mark_as_spam(self, message_id: str, gmail_token: Optional[str] = None, gmail_secret: Optional[str] = None) -> str:
-        self._service.users().messages().modify(
-            userId="me",
-            id=message_id,
-            body={"addLabelIds": ["SPAM"], "removeLabelIds": ["INBOX"]},
-        ).execute()
-        return f"Moved message {message_id} to Spam."
-
-    def send_email(
-        self,
-        email_id: str,
-        response_text: str,
-        email_address: str,
-        addn_receipients: Optional[List[str]] = None,
-    ) -> bool:
-        import base64
-        from email.mime.text import MIMEText
-
-        # Try to reply to an existing message; otherwise create a new one
-        thread_id = None
-        to_addr = "recipient@example.com"
-        subject = "Response"
-        try:
-            if email_id and email_id != "NEW_EMAIL":
-                msg = self._service.users().messages().get(userId="me", id=email_id).execute()
-                headers = {h["name"]: h["value"] for h in msg.get("payload", {}).get("headers", [])}
-                subject = headers.get("Subject", subject)
-                if not subject.startswith("Re:"):
-                    subject = f"Re: {subject}"
-                to_addr = headers.get("From", to_addr)
-                thread_id = msg.get("threadId")
-        except Exception:
-            # Fallback to a new message
-            thread_id = None
-
-        mime = MIMEText(response_text)
-        mime["to"] = to_addr
-        mime["from"] = email_address
-        mime["subject"] = subject
-        if addn_receipients:
-            mime["cc"] = ", ".join(addn_receipients)
-        raw = base64.urlsafe_b64encode(mime.as_bytes()).decode("utf-8")
-        body = {"raw": raw}
-        if thread_id:
-            body["threadId"] = thread_id
-        sent = (
-            self._service.users().messages().send(userId="me", body=body).execute()
-        )
-        msg_id = sent.get("id")
-        thr_id = sent.get("threadId")
-        if msg_id:
-            self.created_message_ids.append(msg_id)
-        if thr_id:
-            self.created_thread_ids.append(thr_id)
-        return True
-
-    def teardown(self):
-        # Best-effort cleanup of created resources (permanently delete)
-        try:
-            for mid in list(set(self.created_message_ids)):
-                try:
-                    self._service.users().messages().delete(userId="me", id=mid).execute()
-                except Exception:
-                    pass
-            for tid in list(set(self.created_thread_ids)):
-                try:
-                    self._service.users().threads().delete(userId="me", id=tid).execute()
-                except Exception:
-                    pass
-        except Exception:
-            pass
-
-
-@pytest.fixture(scope="function")
-def gmail_service(monkeypatch):
-    """Provide a Gmail service (fake unless GMAIL_API_KEY is set).
-
-    - When GMAIL_API_KEY is absent: returns FakeGmailClient and patches Gmail ops.
-    - When present: builds a real Gmail API client and patches Gmail ops; cleans up created messages/threads on teardown.
-    """
-    from email_assistant.tools.gmail import gmail_tools
-
-    use_real = bool(os.environ.get("GMAIL_API_KEY"))
-    try:
-        service = RealGmailClient() if use_real else FakeGmailClient()
-    except Exception:
-        # Fall back to fake if real client fails to initialize
-        service = FakeGmailClient()
-
-    # Route gmail_tools functions through the service
-    monkeypatch.setattr(gmail_tools, "mark_as_read", service.mark_as_read, raising=True)
-    monkeypatch.setattr(gmail_tools, "mark_as_spam", service.mark_as_spam, raising=True)
-    monkeypatch.setattr(gmail_tools, "send_email", service.send_email, raising=True)
-
-    # Also patch imported symbols in the Gmail agent module if available
-    try:
-        import email_assistant.email_assistant_hitl_memory_gmail as gmail_agent_mod
-        monkeypatch.setattr(gmail_agent_mod, "mark_as_read", service.mark_as_read, raising=False)
-        monkeypatch.setattr(gmail_agent_mod, "mark_as_spam", service.mark_as_spam, raising=False)
-    except Exception:
-        pass
-
-    try:
-        yield service
-    finally:
-        # Teardown for real client to clean up created resources
-        try:
-            service.teardown()
-        except Exception:
+
+
+@pytest.fixture(scope="session")
+def agent_module_name(request):
+    """Return the agent module name from command line."""
+    return request.config.getoption("--agent-module")
+
+
+# ---------------- Gmail service fixture ---------------- #
+class FakeGmailClient:
+    """In-memory fake Gmail client for tests without real API access."""
+
+    def __init__(self):
+        self.created_message_ids: List[str] = []
+        self.created_thread_ids: List[str] = []
+        self.actions: List[object] = []
+
+    def fetch_inbox(self, query: Optional[str] = None):
+        return []
+
+    def mark_as_read(self, message_id: str, gmail_token: Optional[str] = None, gmail_secret: Optional[str] = None):
+        self.actions.append(("mark_as_read", message_id))
+        return None
+
+    def mark_as_spam(self, message_id: str, gmail_token: Optional[str] = None, gmail_secret: Optional[str] = None) -> str:
+        self.actions.append(("mark_as_spam", message_id))
+        return f"Moved message {message_id} to Spam."
+
+    def send_email(
+        self,
+        email_id: str,
+        response_text: str,
+        email_address: str,
+        addn_receipients: Optional[List[str]] = None,
+    ) -> bool:
+        new_id = f"fake-msg-{len(self.created_message_ids) + 1}"
+        thread_id = (
+            f"fake-thread-{len(self.created_thread_ids) + 1}"
+            if not email_id or email_id == "NEW_EMAIL"
+            else f"fake-thread-{email_id}"
+        )
+        self.created_message_ids.append(new_id)
+        if thread_id not in self.created_thread_ids:
+            self.created_thread_ids.append(thread_id)
+        self.actions.append(("send_email", email_id, new_id))
+        return True
+
+    def teardown(self):
+        # Nothing to clean up for fake client
+        return None
+
+
+class RealGmailClient:
+    """Thin wrapper around the Gmail API with bookkeeping and teardown."""
+
+    def __init__(self):
+        from googleapiclient.discovery import build
+        from email_assistant.tools.gmail.gmail_tools import get_credentials
+
+        creds = get_credentials(os.getenv("GMAIL_TOKEN"), os.getenv("GMAIL_SECRET"))
+        if creds is None:
+            raise RuntimeError("Gmail credentials not available. Set GMAIL_TOKEN or create .secrets/token.json")
+        self._service = build("gmail", "v1", credentials=creds)
+        self.created_message_ids: List[str] = []
+        self.created_thread_ids: List[str] = []
+
+    # Minimal inbox fetch for completeness
+    def fetch_inbox(self, query: Optional[str] = None):
+        result = self._service.users().messages().list(userId="me", q=query or "").execute()
+        return result.get("messages", [])
+
+    def mark_as_read(self, message_id: str, gmail_token: Optional[str] = None, gmail_secret: Optional[str] = None):
+        self._service.users().messages().modify(
+            userId="me", id=message_id, body={"removeLabelIds": ["UNREAD"]}
+        ).execute()
+
+    def mark_as_spam(self, message_id: str, gmail_token: Optional[str] = None, gmail_secret: Optional[str] = None) -> str:
+        self._service.users().messages().modify(
+            userId="me",
+            id=message_id,
+            body={"addLabelIds": ["SPAM"], "removeLabelIds": ["INBOX"]},
+        ).execute()
+        return f"Moved message {message_id} to Spam."
+
+    def send_email(
+        self,
+        email_id: str,
+        response_text: str,
+        email_address: str,
+        addn_receipients: Optional[List[str]] = None,
+    ) -> bool:
+        import base64
+        from email.mime.text import MIMEText
+
+        # Try to reply to an existing message; otherwise create a new one
+        thread_id = None
+        to_addr = "recipient@example.com"
+        subject = "Response"
+        try:
+            if email_id and email_id != "NEW_EMAIL":
+                msg = self._service.users().messages().get(userId="me", id=email_id).execute()
+                headers = {h["name"]: h["value"] for h in msg.get("payload", {}).get("headers", [])}
+                subject = headers.get("Subject", subject)
+                if not subject.startswith("Re:"):
+                    subject = f"Re: {subject}"
+                to_addr = headers.get("From", to_addr)
+                thread_id = msg.get("threadId")
+        except Exception:
+            # Fallback to a new message
+            thread_id = None
+
+        mime = MIMEText(response_text)
+        mime["to"] = to_addr
+        mime["from"] = email_address
+        mime["subject"] = subject
+        if addn_receipients:
+            mime["cc"] = ", ".join(addn_receipients)
+        raw = base64.urlsafe_b64encode(mime.as_bytes()).decode("utf-8")
+        body = {"raw": raw}
+        if thread_id:
+            body["threadId"] = thread_id
+        sent = (
+            self._service.users().messages().send(userId="me", body=body).execute()
+        )
+        msg_id = sent.get("id")
+        thr_id = sent.get("threadId")
+        if msg_id:
+            self.created_message_ids.append(msg_id)
+        if thr_id:
+            self.created_thread_ids.append(thr_id)
+        return True
+
+    def teardown(self):
+        # Best-effort cleanup of created resources (permanently delete)
+        try:
+            for mid in list(set(self.created_message_ids)):
+                try:
+                    self._service.users().messages().delete(userId="me", id=mid).execute()
+                except Exception:
+                    pass
+            for tid in list(set(self.created_thread_ids)):
+                try:
+                    self._service.users().threads().delete(userId="me", id=tid).execute()
+                except Exception:
+                    pass
+        except Exception:
+            pass
+
+
+@pytest.fixture(scope="function")
+def gmail_service(monkeypatch):
+    """Provide a Gmail service (fake unless GMAIL_API_KEY is set).
+
+    - When GMAIL_API_KEY is absent: returns FakeGmailClient and patches Gmail ops.
+    - When present: builds a real Gmail API client and patches Gmail ops; cleans up created messages/threads on teardown.
+    """
+    from email_assistant.tools.gmail import gmail_tools
+
+    use_real = bool(os.environ.get("GMAIL_API_KEY"))
+    try:
+        service = RealGmailClient() if use_real else FakeGmailClient()
+    except Exception:
+        # Fall back to fake if real client fails to initialize
+        service = FakeGmailClient()
+
+    # Route gmail_tools functions through the service
+    monkeypatch.setattr(gmail_tools, "mark_as_read", service.mark_as_read, raising=True)
+    monkeypatch.setattr(gmail_tools, "mark_as_spam", service.mark_as_spam, raising=True)
+    monkeypatch.setattr(gmail_tools, "send_email", service.send_email, raising=True)
+
+    # Also patch imported symbols in the Gmail agent module if available
+    try:
+        import email_assistant.email_assistant_hitl_memory_gmail as gmail_agent_mod
+        monkeypatch.setattr(gmail_agent_mod, "mark_as_read", service.mark_as_read, raising=False)
+        monkeypatch.setattr(gmail_agent_mod, "mark_as_spam", service.mark_as_spam, raising=False)
+    except Exception:
+        pass
+
+    try:
+        yield service
+    finally:
+        # Teardown for real client to clean up created resources
+        try:
+            service.teardown()
+        except Exception:
             pass