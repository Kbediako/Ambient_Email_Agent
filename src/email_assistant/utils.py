--- conflicted
+++ resolved
@@ -6,44 +6,44 @@
     import html2text  # type: ignore
 except ImportError:
     html2text = None
-
-def format_email_markdown(subject, author, to, email_thread, email_id=None):
-    """Format email details into a nicely formatted markdown string for display
-    
-    Args:
-        subject: Email subject
-        author: Email sender
-        to: Email recipient
-        email_thread: Email content
-        email_id: Optional email ID (for Gmail API)
-    """
-    id_section = f"\n**ID**: {email_id}" if email_id else ""
-    
-    return f"""
-
-**Subject**: {subject}
-**From**: {author}
-**To**: {to}{id_section}
-
-{email_thread}
-
----
-"""
-
-def format_gmail_markdown(subject, author, to, email_thread, email_id=None):
-    """Format Gmail email details into a nicely formatted markdown string for display,
-    with HTML to text conversion for HTML content
-    
-    Args:
-        subject: Email subject
-        author: Email sender
-        to: Email recipient
-        email_thread: Email content (possibly HTML)
-        email_id: Optional email ID (for Gmail API)
-    """
-    id_section = f"\n**ID**: {email_id}" if email_id else ""
-    
-    # Check if email_thread is HTML content and convert to text if needed
+
+def format_email_markdown(subject, author, to, email_thread, email_id=None):
+    """Format email details into a nicely formatted markdown string for display
+    
+    Args:
+        subject: Email subject
+        author: Email sender
+        to: Email recipient
+        email_thread: Email content
+        email_id: Optional email ID (for Gmail API)
+    """
+    id_section = f"\n**ID**: {email_id}" if email_id else ""
+    
+    return f"""
+
+**Subject**: {subject}
+**From**: {author}
+**To**: {to}{id_section}
+
+{email_thread}
+
+---
+"""
+
+def format_gmail_markdown(subject, author, to, email_thread, email_id=None):
+    """Format Gmail email details into a nicely formatted markdown string for display,
+    with HTML to text conversion for HTML content
+    
+    Args:
+        subject: Email subject
+        author: Email sender
+        to: Email recipient
+        email_thread: Email content (possibly HTML)
+        email_id: Optional email ID (for Gmail API)
+    """
+    id_section = f"\n**ID**: {email_id}" if email_id else ""
+    
+    # Check if email_thread is HTML content and convert to text if needed
     if email_thread and (email_thread.strip().startswith("<!DOCTYPE") or 
                           email_thread.strip().startswith("<html") or
                           "<body" in email_thread):
@@ -55,28 +55,28 @@
             email_thread = h.handle(email_thread)
         else:
             email_thread = re.sub(r"<[^>]+>", " ", email_thread)
-    
-    return f"""
-
-**Subject**: {subject}
-**From**: {author}
-**To**: {to}{id_section}
-
-{email_thread}
-
----
-"""
-
+    
+    return f"""
+
+**Subject**: {subject}
+**From**: {author}
+**To**: {to}{id_section}
+
+{email_thread}
+
+---
+"""
+
 def format_for_display(tool_call):
-    """Format content for display in Agent Inbox
-    
-    Args:
-        tool_call: The tool call to format
-    """
-    # Initialize empty display
-    display = ""
-    
-    # Add tool call information
+    """Format content for display in Agent Inbox
+    
+    Args:
+        tool_call: The tool call to format
+    """
+    # Initialize empty display
+    display = ""
+    
+    # Add tool call information
     if tool_call["name"] == "write_email" or tool_call["name"] == "send_email_tool":
         display += f"""# Email Draft
 
@@ -85,33 +85,33 @@
 
 {tool_call["args"].get("content") or tool_call["args"].get("response_text")}
 """
-    elif tool_call["name"] == "schedule_meeting":
-        display += f"""# Calendar Invite
-
-**Meeting**: {tool_call["args"].get("subject")}
-**Attendees**: {', '.join(tool_call["args"].get("attendees"))}
-**Duration**: {tool_call["args"].get("duration_minutes")} minutes
-**Day**: {tool_call["args"].get("preferred_day")}
-"""
-    elif tool_call["name"] == "Question":
-        # Special formatting for questions to make them clear
-        display += f"""# Question for User
-
-{tool_call["args"].get("content")}
-"""
-    else:
-        # Generic format for other tools
-        display += f"""# Tool Call: {tool_call["name"]}
-
-Arguments:"""
-        
-        # Check if args is a dictionary or string
-        if isinstance(tool_call["args"], dict):
-            display += f"\n{json.dumps(tool_call['args'], indent=2)}\n"
-        else:
-            display += f"\n{tool_call['args']}\n"
-    return display
-
+    elif tool_call["name"] == "schedule_meeting":
+        display += f"""# Calendar Invite
+
+**Meeting**: {tool_call["args"].get("subject")}
+**Attendees**: {', '.join(tool_call["args"].get("attendees"))}
+**Duration**: {tool_call["args"].get("duration_minutes")} minutes
+**Day**: {tool_call["args"].get("preferred_day")}
+"""
+    elif tool_call["name"] == "Question":
+        # Special formatting for questions to make them clear
+        display += f"""# Question for User
+
+{tool_call["args"].get("content")}
+"""
+    else:
+        # Generic format for other tools
+        display += f"""# Tool Call: {tool_call["name"]}
+
+Arguments:"""
+        
+        # Check if args is a dictionary or string
+        if isinstance(tool_call["args"], dict):
+            display += f"\n{json.dumps(tool_call['args'], indent=2)}\n"
+        else:
+            display += f"\n{tool_call['args']}\n"
+    return display
+
 def parse_email(email_input: dict) -> tuple[str, str, str, str]:
     """Parse an email input dictionary, accepting multiple common schemas.
 
@@ -146,7 +146,7 @@
         )
 
     return (author or "", to or "", subject or "", thread or "")
-
+
 def parse_gmail(email_input: dict) -> tuple[str, str, str, str, str]:
     """Parse a Gmail-style email dict flexibly and safely.
 
@@ -186,39 +186,39 @@
     )
 
     return (author, to, subject, body, email_id)
-    
-def extract_message_content(message) -> str:
-    """Extract content from different message types as clean string.
-    
-    Args:
-        message: A message object (HumanMessage, AIMessage, ToolMessage)
-        
-    Returns:
-        str: Extracted content as clean string
-    """
-    content = message.content
-    
-    # Check for recursion marker in string
-    if isinstance(content, str) and '<Recursion on AIMessage with id=' in content:
-        return "[Recursive content]"
-    
-    # Handle string content
-    if isinstance(content, str):
-        return content
-        
-    # Handle list content (AIMessage format)
-    elif isinstance(content, list):
-        text_parts = []
-        for item in content:
-            if isinstance(item, dict) and 'text' in item:
-                text_parts.append(item['text'])
-        return "\n".join(text_parts)
-    
-    # Don't try to handle recursion to avoid infinite loops
-    # Just return string representation instead
-    return str(content)
-
-def format_few_shot_examples(examples):
+    
+def extract_message_content(message) -> str:
+    """Extract content from different message types as clean string.
+    
+    Args:
+        message: A message object (HumanMessage, AIMessage, ToolMessage)
+        
+    Returns:
+        str: Extracted content as clean string
+    """
+    content = message.content
+    
+    # Check for recursion marker in string
+    if isinstance(content, str) and '<Recursion on AIMessage with id=' in content:
+        return "[Recursive content]"
+    
+    # Handle string content
+    if isinstance(content, str):
+        return content
+        
+    # Handle list content (AIMessage format)
+    elif isinstance(content, list):
+        text_parts = []
+        for item in content:
+            if isinstance(item, dict) and 'text' in item:
+                text_parts.append(item['text'])
+        return "\n".join(text_parts)
+    
+    # Don't try to handle recursion to avoid infinite loops
+    # Just return string representation instead
+    return str(content)
+
+def format_few_shot_examples(examples):
     """
     Format a list of vector-store example items into a single readable string.
     
@@ -237,28 +237,25 @@
     
     Returns:
         str: Joined formatted examples separated by newlines, one block per example as shown above.
-    """
-    formatted = []
-    for example in examples:
-        # Parse the example value string into components
-        email_part = example.value.split('Original routing:')[0].strip()
-        original_routing = example.value.split('Original routing:')[1].split('Correct routing:')[0].strip()
-        correct_routing = example.value.split('Correct routing:')[1].strip()
-        
-        # Format into clean string
-        formatted_example = f"""Example:
-Email: {email_part}
-Original Classification: {original_routing}
-Correct Classification: {correct_routing}
----"""
-        formatted.append(formatted_example)
-    
-    return "\n".join(formatted)
-
+    """
+    formatted = []
+    for example in examples:
+        # Parse the example value string into components
+        email_part = example.value.split('Original routing:')[0].strip()
+        original_routing = example.value.split('Original routing:')[1].split('Correct routing:')[0].strip()
+        correct_routing = example.value.split('Correct routing:')[1].strip()
+        
+        # Format into clean string
+        formatted_example = f"""Example:
+Email: {email_part}
+Original Classification: {original_routing}
+Correct Classification: {correct_routing}
+---"""
+        formatted.append(formatted_example)
+    
+    return "\n".join(formatted)
+
 def extract_tool_calls(messages: List[Any]) -> List[str]:
-<<<<<<< HEAD
-    """Extract tool call names from messages, safely handling messages without tool_calls."""
-=======
     """
     Extract unique tool call names from a sequence of messages.
     
@@ -270,7 +267,6 @@
     Returns:
         List[str]: Ordered list of unique tool call names in lowercase.
     """
->>>>>>> 06213ea6
 
     tool_call_names: List[str] = []
     seen_keys: set[tuple] = set()
@@ -317,7 +313,7 @@
             tool_call_names.append(name)
 
     return tool_call_names
-
+
 def format_messages_string(messages: List[Any]) -> str:
     """
     Format a sequence of message-like objects into a normalized, human-readable conversation string.
@@ -427,23 +423,23 @@
                 lines.append(str(m))
 
     return "\n".join(lines)
-
+
 def show_graph(graph, xray=False):
-    """Display a LangGraph mermaid diagram with fallback rendering.
-    
-    Handles timeout errors from mermaid.ink by falling back to pyppeteer.
-    
-    Args:
-        graph: The LangGraph object that has a get_graph() method
-    """
-    from IPython.display import Image
-    try:
-        # Try the default renderer first
-        return Image(graph.get_graph(xray=xray).draw_mermaid_png())
-    except Exception as e:
-        # Fall back to pyppeteer if the default renderer fails
-        import nest_asyncio
-        nest_asyncio.apply()
+    """Display a LangGraph mermaid diagram with fallback rendering.
+    
+    Handles timeout errors from mermaid.ink by falling back to pyppeteer.
+    
+    Args:
+        graph: The LangGraph object that has a get_graph() method
+    """
+    from IPython.display import Image
+    try:
+        # Try the default renderer first
+        return Image(graph.get_graph(xray=xray).draw_mermaid_png())
+    except Exception as e:
+        # Fall back to pyppeteer if the default renderer fails
+        import nest_asyncio
+        nest_asyncio.apply()
         from langchain_core.runnables.graph import MermaidDrawMethod
         return Image(graph.get_graph().draw_mermaid_png(draw_method=MermaidDrawMethod.PYPPETEER))
 
