--- conflicted
+++ resolved
@@ -112,15 +112,12 @@
 
 
 def _agent_project_name() -> str:
-<<<<<<< HEAD
-=======
     """
     Resolve the project name for agent tracing, applying a date suffix and honoring an environment override.
     
     Returns:
         project_name (str): Project name with the current date appended. Uses the value of EMAIL_ASSISTANT_TRACE_PROJECT if set; otherwise uses "email-assistant:agent".
     """
->>>>>>> 06213ea6
     override = os.getenv("EMAIL_ASSISTANT_TRACE_PROJECT")
     if override:
         return _project_with_date(override)
@@ -128,8 +125,6 @@
 
 
 def _judge_project_name() -> str:
-<<<<<<< HEAD
-=======
     """
     Resolve the LangSmith project name used for judge runs, allowing an environment override.
     
@@ -138,7 +133,6 @@
     Returns:
         str: Project name including the current date.
     """
->>>>>>> 06213ea6
     override = os.getenv("EMAIL_ASSISTANT_JUDGE_PROJECT")
     if override:
         return _project_with_date(override)
@@ -1169,9 +1163,6 @@
     "TraceRunHandle",
 ]
 def email_fingerprint(email_markdown: str | None) -> str | None:
-<<<<<<< HEAD
-    """Return a stable fingerprint for the provided email markdown."""
-=======
     """
     Compute a stable 24-hex fingerprint for an email represented as markdown.
     
@@ -1181,7 +1172,6 @@
     Returns:
         str | None: A 24-character hexadecimal fingerprint when `email_markdown` is provided, or `None` if `email_markdown` is `None` or empty.
     """
->>>>>>> 06213ea6
 
     if not email_markdown:
         return None
