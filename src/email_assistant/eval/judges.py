--- conflicted
+++ resolved
@@ -91,8 +91,6 @@
 
 @lru_cache(maxsize=4)
 def _build_base_chain(model_name: str, temperature: float) -> Runnable:
-<<<<<<< HEAD
-=======
     """
     Builds a Runnable LangChain chain that prompts an LLM and parses its JSON output into a JudgeResult.
     
@@ -103,7 +101,6 @@
     Returns:
         Runnable: A runnable pipeline combining the system and human prompts, the configured LLM, and a JSON output parser targeting `JudgeResult`.
     """
->>>>>>> 06213ea6
     llm = get_llm(
         model=model_name,
         temperature=temperature,
@@ -527,9 +524,6 @@
     parent_run_id: Optional[str] = None,
     email_markdown: Optional[str] = None,
 ) -> None:
-<<<<<<< HEAD
-    """Attach judge feedback to the current LangSmith run if possible."""
-=======
     """
     Attach judge feedback to a LangSmith run when available.
     
@@ -540,7 +534,6 @@
         parent_run_id (Optional[str]): Optional fallback run id used as the root for resolving the target agent run. If omitted, the current run tree is used.
         email_markdown (Optional[str]): Optional email markdown used to match runs by fingerprint or content when resolving the correct agent run to attach feedback to.
     """
->>>>>>> 06213ea6
 
     try:
         base_run_id = parent_run_id
@@ -587,8 +580,6 @@
         target_fingerprint = email_fingerprint(email_markdown)
 
         def _matches_markdown(run: Run) -> bool:
-<<<<<<< HEAD
-=======
             """
             Checks whether a LangSmith run matches the target email content by fingerprint or markdown.
             
@@ -597,7 +588,6 @@
             Returns:
                 bool: `True` if the run matches by fingerprint or markdown, `False` otherwise.
             """
->>>>>>> 06213ea6
             candidate_fp = None
             if target_fingerprint:
                 candidate_fp = (
@@ -672,8 +662,6 @@
                 # Prioritise the most recent children so feedback targets the
                 # run that just completed rather than earlier siblings rolled
                 # up under the same parent (e.g., parametrised pytest case).
-<<<<<<< HEAD
-=======
                 """
                 Return the given runs sorted with the most recently started first.
                 
@@ -683,7 +671,6 @@
                 Returns:
                     List[Run]: The input runs sorted by `start_time` in descending order. Runs with missing or unparsable `start_time` are treated as oldest.
                 """
->>>>>>> 06213ea6
                 def _start_time(run: Run) -> float:
                     ts = getattr(run, "start_time", None)
                     if ts is None:
