import os
from typing import Literal

from langgraph.func import task
from langgraph.graph import StateGraph, START, END
from langgraph.runtime import Runtime
from langgraph.prebuilt.interrupt import (
    ActionRequest,
    HumanInterrupt,
    HumanInterruptConfig,
)
from langgraph.types import interrupt, Command
from langchain_core.tools import ToolException

from email_assistant.tools import get_tools, get_tools_by_name
from email_assistant.tools.default.prompt_templates import HITL_TOOLS_PROMPT
from email_assistant.prompts import triage_system_prompt, triage_user_prompt, agent_system_prompt_hitl, default_background, default_triage_instructions, default_response_preferences, default_cal_preferences
from email_assistant.configuration import get_llm, format_model_identifier
from email_assistant.schemas import State, RouterSchema, StateInput, AssistantContext
from email_assistant.runtime import extract_runtime_metadata
from email_assistant.utils import parse_email, format_for_display, format_email_markdown
from email_assistant.checkpointing import get_sqlite_checkpointer
from email_assistant.tracing import (
    AGENT_PROJECT,
    init_project,
    prime_parent_run,
    log_llm_child_run,
    log_tool_child_run,
    format_final_output,
)
from dotenv import load_dotenv

load_dotenv(".env")
init_project(AGENT_PROJECT)

# Get tools
tools = get_tools(["write_email", "schedule_meeting", "check_calendar_availability", "Question", "Done"])
tools_by_name = get_tools_by_name(tools)


def _invoke_tool_with_logging(tool_name: str, args: dict) -> str:
<<<<<<< HEAD
    """Invoke a tool, log the outcome, and surface readable error descriptions."""
=======
    """
    Invoke a named tool with the provided arguments, record the run, and return the tool's observation or a readable error message.
    
    Parameters:
        tool_name (str): The registered tool's name to invoke.
        args (dict): Arguments to pass to the tool.
    
    Returns:
        str: The tool's observation text on success, or a human-readable error description if the tool raised an exception.
    """
>>>>>>> 06213ea6

    tool = tools_by_name[tool_name]
    metadata_update = None
    try:
        observation = tool.invoke(args)
    except ToolException as exc:
        observation = f"ToolException: {exc}"
        metadata_update = {"error": True, "exception": "ToolException"}
    except Exception as exc:  # noqa: BLE001 - ensure tool errors propagate as observations
        observation = f"Error: {exc}"
        metadata_update = {"error": True, "exception": exc.__class__.__name__}
    log_tool_child_run(
        name=tool_name,
        args=args,
        result=observation,
        metadata_update=metadata_update,
    )
    return observation

# Role-specific model selection (override via env)
DEFAULT_MODEL = (
    os.getenv("EMAIL_ASSISTANT_MODEL")
    or os.getenv("GEMINI_MODEL")
    or "gemini-2.5-pro"
)
ROUTER_MODEL_NAME = os.getenv("EMAIL_ASSISTANT_ROUTER_MODEL") or DEFAULT_MODEL
TOOL_MODEL_NAME = os.getenv("EMAIL_ASSISTANT_TOOL_MODEL") or DEFAULT_MODEL

router_identifier = format_model_identifier(ROUTER_MODEL_NAME)
tool_identifier = format_model_identifier(TOOL_MODEL_NAME)
if os.getenv("EMAIL_ASSISTANT_TRACE_DEBUG", "").lower() in ("1", "true", "yes"):
    print(
        "[email_assistant_hitl] Models -> "
        f"router={router_identifier}, tools={tool_identifier}"
    )

# Initialize the LLM for use with router / structured output
llm_router = get_llm(temperature=0.0, model=ROUTER_MODEL_NAME).with_structured_output(RouterSchema)

# Initialize the LLM, allowing any tool call (Gemini rejects 'required' as a function name)
llm_with_tools = get_llm(temperature=0.0, model=TOOL_MODEL_NAME).bind_tools(tools, tool_choice="any")

# Nodes 
@task
def triage_router_task(
    state: State,
    runtime: Runtime[AssistantContext],
) -> Command[Literal["triage_interrupt_handler", "response_agent", "__end__"]]:
<<<<<<< HEAD
    """Analyze email content to decide if we should respond, notify, or ignore.

    The triage step prevents the assistant from wasting time on:
    - Marketing emails and spam
    - Company-wide announcements
    - Messages meant for other teams
=======
    """
    Decide whether an incoming email should be responded to, ignored, or escalated for human notification.
    
    Parses the email from `state["email_input"]`, runs the router model to classify the triage outcome, and updates workflow state and parent run metadata accordingly. Side effects: calls `prime_parent_run` with the email content and metadata; when classification is "ignore" it also primes a final summary output.
    
    Parameters:
        state (State): Current workflow state containing "email_input".
        runtime (Runtime[AssistantContext]): Runtime providing thread and metadata used when priming parent runs.
    
    Returns:
        Command: A command directing the next node; `goto` is one of "triage_interrupt_handler", "response_agent", or "__end__". The `update` contains `classification_decision` and, when the decision is to respond, a `messages` entry with a user prompt to respond to the email.
>>>>>>> 06213ea6
    """

    _timezone, _eval_mode, thread_id, metadata = extract_runtime_metadata(runtime)

    # Parse the email input
    email_input = state["email_input"]
    author, to, subject, email_thread = parse_email(email_input)
    user_prompt = triage_user_prompt.format(
        author=author, to=to, subject=subject, email_thread=email_thread
    )

    # Create email markdown for Agent Inbox in case of notification  
    email_markdown = format_email_markdown(subject, author, to, email_thread)
    prime_parent_run(
        email_input=email_input,
        email_markdown=email_markdown,
        metadata_update=metadata,
        thread_id=thread_id,
    )

    # Format system prompt with background and triage instructions
    system_prompt = triage_system_prompt.format(
        background=default_background,
        triage_instructions=default_triage_instructions
    )

    # Run the router LLM
    result = llm_router.invoke(
        [
            {"role": "system", "content": system_prompt},
            {"role": "user", "content": user_prompt},
        ]
    )

    # Decision
    classification = result.classification

    # Process the classification decision
    if classification == "respond":
        print("📧 Classification: RESPOND - This email requires a response")
        # Next node
        goto = "response_agent"
        # Update the state
        update = {
            "classification_decision": result.classification,
            "messages": [{"role": "user",
                            "content": f"Respond to the email: {email_markdown}"
                        }],
        }
    elif classification == "ignore":
        print("🚫 Classification: IGNORE - This email can be safely ignored")

        # Next node
        goto = END
        # Update the state
        update = {
            "classification_decision": classification,
        }
        summary_state = dict(state)
        summary_state["classification_decision"] = classification
        output_text = format_final_output(summary_state)
        prime_parent_run(
            email_input=email_input,
            email_markdown=email_markdown,
            outputs=output_text,
            metadata_update=metadata,
            thread_id=thread_id,
        )

    elif classification == "notify":
        print("🔔 Classification: NOTIFY - This email contains important information") 

        # Next node
        goto = "triage_interrupt_handler"
        # Update the state
        update = {
            "classification_decision": classification,
        }

    else:
        if os.getenv("EMAIL_ASSISTANT_TRACE_DEBUG", "").lower() in ("1", "true", "yes"):
            print("⚠️ Invalid triage classification; defaulting to RESPOND.")
        goto = "response_agent"
        update = {
            "classification_decision": "respond",
            "messages": [
                {
                    "role": "user",
                    "content": f"Respond to the email: {email_markdown}",
                }
            ],
        }
    return Command(goto=goto, update=update)


def triage_router(
    state: State,
    runtime: Runtime[AssistantContext],
) -> Command[Literal["triage_interrupt_handler", "response_agent", "__end__"]]:
<<<<<<< HEAD
    """Synchronously execute the triage router task."""
=======
    """
    Execute the triage router and return the next workflow command.
    
    Returns:
        Command: A command directing the workflow to "triage_interrupt_handler", "response_agent", or "__end__".
    """
>>>>>>> 06213ea6

    return triage_router_task(state, runtime=runtime).result()

@task
def triage_interrupt_handler_task(
    state: State,
    _runtime: Runtime[AssistantContext],
) -> Command[Literal["response_agent", "__end__"]]:
<<<<<<< HEAD
    """Handles interrupts from the triage step"""
=======
    """
    Create a human interrupt to notify and collect a decision about a triaged email, then route the workflow based on the human response.
    
    This function reads `state["email_input"]` and `state["classification_decision"]`, formats an Agent Inbox notification, and sends a HumanInterrupt request. If the interrupt response type is `"response"`, the user's feedback is appended to the returned messages and the command routes to the response agent. If the response type is `"ignore"`, the command routes to the workflow end. The function updates state with a `messages` list suitable for the response agent.
    
    Parameters:
        state (State): Workflow state; must contain `email_input` (raw email text) and `classification_decision` (triage label).
    
    Returns:
        Command[Literal["response_agent", "__end__"]]: A command with `goto` set to either `"response_agent"` or `"__end__"`, and `update` containing the `messages` list.
    
    Raises:
        ValueError: If the interrupt response has an unexpected `type`.
    """
>>>>>>> 06213ea6
    
    # Parse the email input
    author, to, subject, email_thread = parse_email(state["email_input"])

    # Create email markdown for Agent Inbox in case of notification  
    email_markdown = format_email_markdown(subject, author, to, email_thread)

    # Create messages
    messages = [{"role": "user",
                "content": f"Email to notify user about: {email_markdown}"
                }]

    # Create interrupt for Agent Inbox
    request: HumanInterrupt = HumanInterrupt(
        action_request=ActionRequest(
            action=f"Email Assistant: {state['classification_decision']}",
            args={},
        ),
        config=HumanInterruptConfig(
            allow_ignore=True,
            allow_respond=True,
            allow_edit=False,
            allow_accept=False,
        ),
        description=email_markdown,
    )

    # Agent Inbox responds with a list  
    response = interrupt([request])[0]

    # If user provides feedback, go to response agent and use feedback to respond to email   
    if response["type"] == "response":
        # Add feedback to messages 
        user_input = response["args"]
        # Used by the response agent
        messages.append({"role": "user",
                        "content": f"User wants to reply to the email. Use this feedback to respond: {user_input}"
                        })
        # Go to response agent
        goto = "response_agent"

    # If user ignores email, go to END
    elif response["type"] == "ignore":
        goto = END

    # Catch all other responses
    else:
        raise ValueError(f"Invalid response: {response}")

    # Update the state 
    update = {
        "messages": messages,
    }

    return Command(goto=goto, update=update)


def triage_interrupt_handler(
    state: State,
    runtime: Runtime[AssistantContext],
) -> Command[Literal["response_agent", "__end__"]]:
<<<<<<< HEAD
    """Synchronously execute the triage interrupt handler task."""
=======
    """
    Handle a triage human-interrupt and determine the next workflow node.
    
    Returns:
        Command[Literal["response_agent", "__end__"]]: Command directing the workflow to either "response_agent" or "__end__".
    """
>>>>>>> 06213ea6

    return triage_interrupt_handler_task(state, runtime).result()

@task
def llm_call_task(state: State):
    """
    Invoke the LLM with the HITL system prompt and the current conversation messages.
    
    Builds a prompt by prepending the HITL system prompt (including tool, background, and preference text) to state["messages"], calls the LLM with tool bindings, logs the LLM response payload, and returns the updated messages list.
    
    Returns:
        dict: A mapping with key "messages" whose value is a list containing the LLM response message object.
    """

    prompt = [
        {
            "role": "system",
            "content": agent_system_prompt_hitl.format(
                tools_prompt=HITL_TOOLS_PROMPT,
                background=default_background,
                response_preferences=default_response_preferences,
                cal_preferences=default_cal_preferences,
            ),
        }
    ] + state["messages"]

    msg = llm_with_tools.invoke(prompt)
    response_payload = (
        msg.model_dump(exclude_none=True)
        if hasattr(msg, "model_dump")
        else getattr(msg, "__dict__", msg)
    )
    log_llm_child_run(prompt=prompt, response=response_payload)

    return {"messages": [msg]}


def llm_call(state: State):
    """Synchronously execute the llm_call task."""

    return llm_call_task(state).result()

@task
def interrupt_handler_task(state: State) -> Command[Literal["llm_call", "__end__"]]:
    """
    Handle human-in-the-loop processing for each tool call found in the most recent assistant message.
    
    This creates human interrupts for tool calls that require review (write_email, schedule_meeting, Question), sends them to the Agent Inbox, and translates the chosen human action into messages that update the agent state. Non-HITL tools are executed immediately and their observations are appended. For HITL tools, accepted or edited actions may trigger tool execution and appended tool responses; ignored or response actions produce messages describing the intended instruction for the agent. The function produces an update containing the resulting messages and determines whether the workflow should continue to the "llm_call" node or end.
    
    Parameters:
        state (State): Current workflow state. Expected to include:
            - "messages": a list where the last message may contain `tool_calls` (each with `name`, `args`, and `id`).
            - "email_input": the original email text used to build human interrupt context.
    
    Returns:
        Command[Literal["llm_call", "__end__"]]: A command with:
            - goto: either "llm_call" to continue or "__end__" to finish.
            - update: a dict with a "messages" key containing appended items representing tool results, edited AI messages, or user-feedback artifacts.
    """
    
    # Store messages
    result = []

    # Go to the LLM call node next
    goto = "llm_call"

    # Iterate over the tool calls in the last message
    for tool_call in state["messages"][-1].tool_calls:
        
        # Allowed tools for HITL
        hitl_tools = ["write_email", "schedule_meeting", "Question"]
        
        # If tool is not in our HITL list, execute it directly without interruption
        if tool_call["name"] not in hitl_tools:

            # Execute search_memory and other tools without interruption
            observation = _invoke_tool_with_logging(
                tool_call["name"], tool_call["args"]
            )
            result.append({"role": "tool", "content": observation, "tool_call_id": tool_call["id"]})
            continue
            
        # Get original email from email_input in state
        email_input = state["email_input"]
        author, to, subject, email_thread = parse_email(email_input)
        original_email_markdown = format_email_markdown(subject, author, to, email_thread)
        
        # Format tool call for display and prepend the original email
        tool_display = format_for_display(tool_call)
        description = original_email_markdown + tool_display

        # Configure what actions are allowed in Agent Inbox
        if tool_call["name"] == "write_email":
            config = HumanInterruptConfig(
                allow_ignore=True,
                allow_respond=True,
                allow_edit=True,
                allow_accept=True,
            )
        elif tool_call["name"] == "schedule_meeting":
            config = HumanInterruptConfig(
                allow_ignore=True,
                allow_respond=True,
                allow_edit=True,
                allow_accept=True,
            )
        elif tool_call["name"] == "Question":
            config = HumanInterruptConfig(
                allow_ignore=True,
                allow_respond=True,
                allow_edit=False,
                allow_accept=False,
            )
        else:
            raise ValueError(f"Invalid tool call: {tool_call['name']}")

        # Create the interrupt request
        request: HumanInterrupt = HumanInterrupt(
            action_request=ActionRequest(
                action=tool_call["name"],
                args=tool_call["args"],
            ),
            config=config,
            description=description,
        )

        # Send to Agent Inbox and wait for response
        response = interrupt([request])[0]

        # Handle the responses 
        if response["type"] == "accept":

            # Execute the tool with original args
            observation = _invoke_tool_with_logging(
                tool_call["name"], tool_call["args"]
            )
            result.append(
                {"role": "tool", "content": observation, "tool_call_id": tool_call["id"]}
            )
                        
        elif response["type"] == "edit":

            # Get edited args from Agent Inbox
            edited_args = response["args"]["args"]

            # Update the AI message's tool call with edited content (reference to the message in the state)
            ai_message = state["messages"][-1] # Get the most recent message from the state
            current_id = tool_call["id"] # Store the ID of the tool call being edited
            
            # Create a new list of tool calls by filtering out the one being edited and adding the updated version
            # This avoids modifying the original list directly (immutable approach)
            updated_tool_calls = [tc for tc in ai_message.tool_calls if tc["id"] != current_id] + [
                {"type": "tool_call", "name": tool_call["name"], "args": edited_args, "id": current_id}
            ]

            # Create a new copy of the message with updated tool calls rather than modifying the original
            # This ensures state immutability and prevents side effects in other parts of the code
            result.append(ai_message.model_copy(update={"tool_calls": updated_tool_calls}))

            # Update the write_email tool call with the edited content from Agent Inbox
            if tool_call["name"] == "write_email":

                # Execute the tool with edited args
                observation = _invoke_tool_with_logging(
                    tool_call["name"], edited_args
                )

                # Add only the tool response message
                result.append({"role": "tool", "content": observation, "tool_call_id": current_id})

            # Update the schedule_meeting tool call with the edited content from Agent Inbox
            elif tool_call["name"] == "schedule_meeting":


                # Execute the tool with edited args
                observation = _invoke_tool_with_logging(
                    tool_call["name"], edited_args
                )

                # Add only the tool response message
                result.append({"role": "tool", "content": observation, "tool_call_id": current_id})
            
            # Catch all other tool calls
            else:
                raise ValueError(f"Invalid tool call: {tool_call['name']}")

        elif response["type"] == "ignore":
            if tool_call["name"] == "write_email":
                # Don't execute the tool, and tell the agent how to proceed
                result.append({"role": "tool", "content": "User ignored this email draft. Ignore this email and end the workflow.", "tool_call_id": tool_call["id"]})
                # Go to END
                goto = END
            elif tool_call["name"] == "schedule_meeting":
                # Don't execute the tool, and tell the agent how to proceed
                result.append({"role": "tool", "content": "User ignored this calendar meeting draft. Ignore this email and end the workflow.", "tool_call_id": tool_call["id"]})
                # Go to END
                goto = END
            elif tool_call["name"] == "Question":
                # Don't execute the tool, and tell the agent how to proceed
                result.append({"role": "tool", "content": "User ignored this question. Ignore this email and end the workflow.", "tool_call_id": tool_call["id"]})
                # Go to END
                goto = END
            else:
                raise ValueError(f"Invalid tool call: {tool_call['name']}")
            
        elif response["type"] == "response":
            # User provided feedback
            user_feedback = response["args"]
            if tool_call["name"] == "write_email":
                # Don't execute the tool, and add a message with the user feedback to incorporate into the email
                result.append({"role": "tool", "content": f"User gave feedback, which can we incorporate into the email. Feedback: {user_feedback}", "tool_call_id": tool_call["id"]})
            elif tool_call["name"] == "schedule_meeting":
                # Don't execute the tool, and add a message with the user feedback to incorporate into the email
                result.append({"role": "tool", "content": f"User gave feedback, which can we incorporate into the meeting request. Feedback: {user_feedback}", "tool_call_id": tool_call["id"]})
            elif tool_call["name"] == "Question":
                # Don't execute the tool, and add a message with the user feedback to incorporate into the email
                result.append({"role": "tool", "content": f"User answered the question, which can we can use for any follow up actions. Feedback: {user_feedback}", "tool_call_id": tool_call["id"]})
            else:
                raise ValueError(f"Invalid tool call: {tool_call['name']}")

        # Catch all other responses
        else:
            raise ValueError(f"Invalid response: {response}")
            
    # Update the state 
    update = {
        "messages": result,
    }

    return Command(goto=goto, update=update)


def interrupt_handler(state: State) -> Command[Literal["llm_call", "__end__"]]:
    """Synchronously execute the interrupt handler task."""

    return interrupt_handler_task(state).result()

# Conditional edge function
def should_continue(state: State) -> Literal["interrupt_handler", "__end__"]:
    """Route to tool handler, or end if Done tool called"""
    messages = state["messages"]
    last_message = messages[-1]
    if last_message.tool_calls:
        names = [tc.get("name") for tc in last_message.tool_calls]
        if "Done" in names:
            summary_state = dict(state)
            summary_state.setdefault("classification_decision", "respond")
            output_text = format_final_output(summary_state)
            prime_parent_run(
                email_input=state.get("email_input", {}),
                email_markdown=None,
                outputs=output_text,
            )
            return END
        return "interrupt_handler"
    summary_state = dict(state)
    output_text = format_final_output(summary_state)
    prime_parent_run(
        email_input=state.get("email_input", {}),
        email_markdown=None,
        outputs=output_text,
    )
    return END

# Build workflow
agent_builder = StateGraph(State)

# Add nodes
agent_builder.add_node("llm_call", llm_call)
agent_builder.add_node("interrupt_handler", interrupt_handler)

# Add edges
agent_builder.add_edge(START, "llm_call")
agent_builder.add_conditional_edges(
    "llm_call",
    should_continue,
    {
        "interrupt_handler": "interrupt_handler",
        END: END,
    },
)

# Compile the agent
response_agent = agent_builder.compile()

# Build overall workflow
overall_workflow = (
    StateGraph(State, context_schema=AssistantContext, input_schema=StateInput)
    .add_node(triage_router)
    .add_node(triage_interrupt_handler)
    .add_node("response_agent", response_agent)
    .add_edge(START, "triage_router")
    .add_edge("triage_router", "response_agent")
    .add_edge("triage_router", "triage_interrupt_handler")
    .add_edge("triage_interrupt_handler", "response_agent")
)

_DEFAULT_CHECKPOINTER = get_sqlite_checkpointer()
email_assistant = (
    overall_workflow
    .compile(checkpointer=_DEFAULT_CHECKPOINTER)
    .with_config(durability="sync")
)<|MERGE_RESOLUTION|>--- conflicted
+++ resolved
@@ -39,9 +39,6 @@
 
 
 def _invoke_tool_with_logging(tool_name: str, args: dict) -> str:
-<<<<<<< HEAD
-    """Invoke a tool, log the outcome, and surface readable error descriptions."""
-=======
     """
     Invoke a named tool with the provided arguments, record the run, and return the tool's observation or a readable error message.
     
@@ -52,7 +49,6 @@
     Returns:
         str: The tool's observation text on success, or a human-readable error description if the tool raised an exception.
     """
->>>>>>> 06213ea6
 
     tool = tools_by_name[tool_name]
     metadata_update = None
@@ -101,14 +97,6 @@
     state: State,
     runtime: Runtime[AssistantContext],
 ) -> Command[Literal["triage_interrupt_handler", "response_agent", "__end__"]]:
-<<<<<<< HEAD
-    """Analyze email content to decide if we should respond, notify, or ignore.
-
-    The triage step prevents the assistant from wasting time on:
-    - Marketing emails and spam
-    - Company-wide announcements
-    - Messages meant for other teams
-=======
     """
     Decide whether an incoming email should be responded to, ignored, or escalated for human notification.
     
@@ -120,7 +108,6 @@
     
     Returns:
         Command: A command directing the next node; `goto` is one of "triage_interrupt_handler", "response_agent", or "__end__". The `update` contains `classification_decision` and, when the decision is to respond, a `messages` entry with a user prompt to respond to the email.
->>>>>>> 06213ea6
     """
 
     _timezone, _eval_mode, thread_id, metadata = extract_runtime_metadata(runtime)
@@ -220,16 +207,12 @@
     state: State,
     runtime: Runtime[AssistantContext],
 ) -> Command[Literal["triage_interrupt_handler", "response_agent", "__end__"]]:
-<<<<<<< HEAD
-    """Synchronously execute the triage router task."""
-=======
     """
     Execute the triage router and return the next workflow command.
     
     Returns:
         Command: A command directing the workflow to "triage_interrupt_handler", "response_agent", or "__end__".
     """
->>>>>>> 06213ea6
 
     return triage_router_task(state, runtime=runtime).result()
 
@@ -238,9 +221,6 @@
     state: State,
     _runtime: Runtime[AssistantContext],
 ) -> Command[Literal["response_agent", "__end__"]]:
-<<<<<<< HEAD
-    """Handles interrupts from the triage step"""
-=======
     """
     Create a human interrupt to notify and collect a decision about a triaged email, then route the workflow based on the human response.
     
@@ -255,7 +235,6 @@
     Raises:
         ValueError: If the interrupt response has an unexpected `type`.
     """
->>>>>>> 06213ea6
     
     # Parse the email input
     author, to, subject, email_thread = parse_email(state["email_input"])
@@ -317,16 +296,12 @@
     state: State,
     runtime: Runtime[AssistantContext],
 ) -> Command[Literal["response_agent", "__end__"]]:
-<<<<<<< HEAD
-    """Synchronously execute the triage interrupt handler task."""
-=======
     """
     Handle a triage human-interrupt and determine the next workflow node.
     
     Returns:
         Command[Literal["response_agent", "__end__"]]: Command directing the workflow to either "response_agent" or "__end__".
     """
->>>>>>> 06213ea6
 
     return triage_interrupt_handler_task(state, runtime).result()
 
